--- conflicted
+++ resolved
@@ -977,127 +977,3 @@
     """
     seg = pydub.AudioSegment.silent(duration=duration, frame_rate=frame_rate)
     return AudioSegment(seg, "")
-<<<<<<< HEAD
-
-# Tests
-if __name__ == "__main__":
-    #Uncomment to test
-    import matplotlib.pyplot as plt
-
-    def visualize(seg, title=""):
-        plt.plot(seg.to_numpy_array())
-        plt.title(title)
-        plt.show()
-        plt.clf()
-
-    if len(sys.argv) != 2:
-        print("For testing this module, USAGE:", sys.argv[0], os.sep.join("path to wave file.wav".split(' ')))
-        exit(1)
-
-    VISUALIZE_LENGTH = 10000
-    print("Reading in the wave file...")
-    seg = from_file(sys.argv[1])
-
-    print("Information:")
-    print("Channels:", seg.channels)
-    print("Bits per sample:", seg.sample_width * 8)
-    print("Sampling frequency:", seg.frame_rate)
-    print("Length:", seg.duration_seconds, "seconds")
-    visualize(seg[:VISUALIZE_LENGTH], title="Raw from WAV file")
-
-    original = from_file(sys.argv[1])
-
-    print("Resampling to 32kHz, mono, 16-bit...")
-    seg = seg.resample(sample_rate_Hz=32000, sample_width=2, channels=1)
-    visualize(seg[:VISUALIZE_LENGTH], title="Resampled to 32kHz")
-    seg.export("32khz_mono_16bit.wav", format="wav")
-
-    print("Resampling to 5.5kHz, mono, 16-bit...")
-    five_point_five = original.resample(sample_rate_Hz=5500, sample_width=2, channels=1)
-    visualize(five_point_five[:VISUALIZE_LENGTH], title="Resampled to 5.5kHz")
-    five_point_five.export("5.5khz_mono_16bit.wav", format="wav")
-
-    print("Resampling to 11kHz, mono, 16-bit...")
-    eleven = original.resample(sample_rate_Hz=11000, sample_width=2, channels=1)
-    visualize(eleven[:VISUALIZE_LENGTH], title="Resampled to 11kHz")
-    eleven.export("11khz_mono_16bit.wav", format="wav")
-
-    print("Resampling to 16kHz, mono, 16-bit...")
-    sixteen = original.resample(sample_rate_Hz=16000, sample_width=2, channels=1)
-    visualize(sixteen[:VISUALIZE_LENGTH], title="Resampled to 16kHz")
-    sixteen.export("16khz_mono_16bit.wav", format="wav")
-
-    exit(0)
-
-
-    print("Doing auditory scene analysis...")
-    #seg.auditory_scene_analysis()
-
-    #print("Normalizing to 40dB SPL...")
-    #seg = seg.normalize_spl_by_average(db=40)
-
-    print("Trimming to 30 ms slices...")
-    slices = seg.dice(seconds=0.03, zero_pad=True)
-    print("  |-> Got", len(slices), "slices.")
-    print("  |-> Durations in seconds of each slice:", [sl.duration_seconds for sl in slices])
-
-    print("Doing FFT and plotting the histogram...")
-    print("  |-> Computing the FFT...")
-    hist_bins, hist_vals = seg[1:3000].fft()
-    hist_vals = np.abs(hist_vals) / len(hist_vals)
-    print("  |-> Plotting...")
-#    hist_vals = 10 * np.log10(hist_vals + 1e-9)
-    plt.plot(hist_bins / 1000, hist_vals)#, linewidth=0.02)
-    plt.xlabel("kHz")
-    plt.ylabel("dB")
-    plt.show()
-
-    print("Doing a spectrogram...")
-    print("  |-> Computing overlapping FFTs...")
-    hist_bins, times, amplitudes = seg[1:VISUALIZE_LENGTH].spectrogram(window_length_s=0.03, overlap=0.5)
-    hist_bins = hist_bins / 1000
-    amplitudes = np.abs(amplitudes) / len(amplitudes)
-    amplitudes = 10 * np.log10(amplitudes + 1e-9)
-    print("  |-> Plotting...")
-    x, y = np.mgrid[:len(times), :len(hist_bins)]
-    fig, ax = plt.subplots()
-    ax.pcolormesh(x, y, amplitudes)
-    plt.show()
-
-    print("Removing silence...")
-    seg = seg.filter_silence()
-    outname_silence = "nosilence.wav"
-    seg.export(outname_silence, format="wav")
-    visualize(seg[:min(VISUALIZE_LENGTH, len(seg))], title="After Silence Removal")
-    print("After removal:", outname_silence)
-
-    print("Detecting voice...")
-    results = seg.detect_voice(prob_detect_voice=0.7)
-    voiced = [tup[1] for tup in results if tup[0] == 'v']
-    unvoiced = [tup[1] for tup in results if tup[0] == 'u']
-    print("  |-> reducing voiced segments to a single wav file 'voiced.wav'")
-    if len(voiced) > 1:
-        voiced_segment = voiced[0].reduce(voiced[1:])
-    elif len(voiced) > 0:
-        voiced_segment = voiced[0]
-    else:
-        voiced_segment = None
-    if voiced_segment is not None:
-        voiced_segment.export("voiced.wav", format="WAV")
-        visualize(voiced_segment[:min(VISUALIZE_LENGTH, len(voiced_segment))], title="Voiced Segment")
-    print("  |-> reducing unvoiced segments to a single wav file 'unvoiced.wav'")
-    if len(unvoiced) > 1:
-        unvoiced_segment = unvoiced[0].reduce(unvoiced[1:])
-    elif len(unvoiced) > 0:
-        unvoiced_segment = unvoiced[0]
-    else:
-        unvoiced_segment = None
-    if unvoiced_segment is not None:
-        unvoiced_segment.export("unvoiced.wav", format="WAV")
-        visualize(unvoiced_segment[:min(VISUALIZE_LENGTH, len(unvoiced_segment))], title="Unvoiced Segment")
-
-    print("Splitting into frames...")
-    segments = [s for s in seg.generate_frames_as_segments(frame_duration_ms=1000, zero_pad=True)]
-    print("Got this many segments after splitting them up into one second frames:", len(segments))
-=======
->>>>>>> 296f5374
